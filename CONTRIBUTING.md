# How to Contribute

We'd love to accept your patches and contributions to this project. There are
just a few small guidelines you need to follow.

## Contributor License Agreement

Contributions to this project must be accompanied by a Contributor License
Agreement. You (or your employer) retain the copyright to your contribution,
this simply gives us permission to use and redistribute your contributions as
part of the project. Head over to <https://cla.developers.google.com/> to see
your current agreements on file or to sign a new one.

You generally only need to submit a CLA once, so if you've already submitted one
(even if it was for a different project), you probably don't need to do it
again.

## Code reviews

All submissions, including submissions by project members, require review. We
use GitHub pull requests for this purpose. Consult
[GitHub Help](https://help.github.com/articles/about-pull-requests/) for more
information on using pull requests.

## Run local version of CRMint

**Run all services and open the frontend**

```sh
$ export GOOGLE_CLOUD_PROJECT=<PROJECT_ID>
$ FRONTEND_DOCKER_TARGET=dev docker-compose up --build

# Open your browser at http://localhost:4200
```

**(Optional) If you need to reset the state of pipelines**

```sh
$ docker compose run controller python -m flask reset-pipelines
```

**(Optional) If you are adding a new model or updating an existing model**

```sh
# Creates a new migration.
$ docker compose run controller python -m flask db migrate
# Applies the schema migration to the database.
$ docker compose run controller python -m flask db upgrade
```

You can now edit files locally and the Flask services will reload appropriately.

## Running tests locally

Install the [act](https://github.com/nektos/act) tool to run Github Actions
locally (more details on the job names [options available to be used with -j]
can be found in the config files held within the .github/workflows directory).

### Run CLI Tests
```sh
$ act -j run-cli-tests --reuse --bind
```

<<<<<<< HEAD
### Run Backend Controller Tests
```sh
$ act -j run-controller-tests --reuse --bind
```

### Run Backend Jobs Tests
```sh
$ act -j run-jobs-tests --reuse --bind
```

### Run Frontend Tests
```sh
$ act -j run-frontend-tests --reuse --bind
=======
## Deploy custom build on GCP

```sh
# Clones the repo
$ git clone https://github.com/google/crmint
# Installs the CRMint CLI (if not already available)
$ bash crmint/scripts/install.sh
# Checkouts your desired branch (if needed)
$ cd crmint
$ git checkout <your_branch>
# Builds and deploys everything
$ ./scripts/build_and_deploy.sh
>>>>>>> 6559127e
```

## Community Guidelines

This project follows [Google's Open Source Community
Guidelines](https://opensource.google.com/conduct/).<|MERGE_RESOLUTION|>--- conflicted
+++ resolved
@@ -61,7 +61,6 @@
 $ act -j run-cli-tests --reuse --bind
 ```
 
-<<<<<<< HEAD
 ### Run Backend Controller Tests
 ```sh
 $ act -j run-controller-tests --reuse --bind
@@ -75,7 +74,8 @@
 ### Run Frontend Tests
 ```sh
 $ act -j run-frontend-tests --reuse --bind
-=======
+```
+
 ## Deploy custom build on GCP
 
 ```sh
@@ -88,7 +88,6 @@
 $ git checkout <your_branch>
 # Builds and deploys everything
 $ ./scripts/build_and_deploy.sh
->>>>>>> 6559127e
 ```
 
 ## Community Guidelines
